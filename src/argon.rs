use argon2::{
    password_hash::SaltString, Algorithm::Argon2id, Argon2, Params, ParamsBuilder, PasswordHash,
    Version::V0x13,
};
use std::{fmt, sync::LazyLock};
use tracing::error;

use crate::api_error::ApiError;

#[allow(clippy::unwrap_used)]
#[cfg(debug_assertions)]
static PARAMS: LazyLock<Params> = LazyLock::new(|| {
    ParamsBuilder::new()
        .m_cost(4096)
        .t_cost(1)
        .p_cost(1)
        .build()
        .unwrap()
});

/// This takes 19 seconds when testing, hence the above `not-release` version
#[cfg(not(debug_assertions))]
#[allow(clippy::unwrap_used)]
static PARAMS: LazyLock<Params> = LazyLock::new(|| {
    ParamsBuilder::new()
        .m_cost(24 * 1024)
        .t_cost(64)
        .p_cost(1)
        .build()
        .unwrap()
});

fn get_hasher() -> Argon2<'static> {
    Argon2::new(Argon2id, V0x13, PARAMS.clone())
}

// Fix this to impl from postgres!
#[derive(Debug, Clone, PartialEq, Eq)]
pub struct ArgonHash(pub String);

impl fmt::Display for ArgonHash {
    fn fmt(&self, f: &mut fmt::Formatter) -> fmt::Result {
        write!(f, "{}", self.0)
    }
}

impl ArgonHash {
    // Could to impl<AsRef String> here?
    pub async fn new(password: String) -> Result<Self, ApiError> {
        let password_hash = Self::hash_password(password).await?;
        Ok(Self(password_hash))
    }

    /// create a password hash, use blocking to run in own thread
    async fn hash_password(password: String) -> Result<String, ApiError> {
        tokio::task::spawn_blocking(move || -> Result<String, ApiError> {
            let salt = SaltString::generate(rand::thread_rng());
            match PasswordHash::generate(get_hasher(), password, &salt) {
                Ok(hash) => Ok(hash.to_string()),
                Err(e) => {
                    error!("{e}");
                    Err(ApiError::Internal(String::from("password_hash generate")))
                }
            }
        })
        .await?
    }
}

/// check a password against a known password hash, use blocking to run in own thread
pub async fn verify_password(password: &str, argon_hash: ArgonHash) -> Result<bool, ApiError> {
    let password = password.to_owned();
    tokio::task::spawn_blocking(move || -> Result<bool, ApiError> {
        PasswordHash::new(&argon_hash.0).map_or(
            Err(ApiError::Internal(String::from(
                "verify_password::new_hash",
            ))),
            |hash| match hash.verify_password(&[&get_hasher()], password) {
                Ok(()) => Ok(true),
                Err(e) => match e {
                    // Could always just return false, no need to worry about internal errors?
                    argon2::password_hash::Error::Password => Ok(false),
                    _ => Err(ApiError::Internal(String::from("verify_password"))),
                },
            },
        )
    })
    .await?
}

/// http tests - ran via actual requests to a (local) server
/// cargo watch -q -c -w src/ -x 'test argon_mod -- --test-threads=1 --nocapture'
#[cfg(test)]
#[allow(clippy::unwrap_used, clippy::pedantic, clippy::nursery)]
mod tests {

    use rand::{distributions::Alphanumeric, Rng};
    use regex::Regex;
<<<<<<< HEAD
	use std::sync::LazyLock;
=======
    use std::sync::LazyLock;
>>>>>>> 676d7038

    use super::*;
    static ARGON_REGEX: LazyLock<Regex> = LazyLock::new(|| {
        Regex::new(r"^\$argon2id\$v=19\$m=4096,t=1,p=1\$[a-zA-Z0-9+/=]{22}\$[a-zA-Z0-9+/=]{43}")
            .unwrap()
    });

    fn ran_s(x: usize) -> String {
        rand::thread_rng()
            .sample_iter(&Alphanumeric)
            .take(x)
            .map(char::from)
            .collect()
    }

    #[tokio::test]
    async fn argon_mod_hash() {
        let password = ran_s(20);
        let result = ArgonHash::new(password.clone()).await;
        assert!(result.is_ok());
        assert!(ARGON_REGEX.is_match(&result.unwrap().to_string()));
    }

    #[tokio::test]
    async fn argon_mod_verify_random() {
        let password = ran_s(20);
        let argon_hash = ArgonHash::new(password.clone()).await.unwrap();

        // Verify true
        let result = verify_password(&password, argon_hash).await;
        assert!(result.is_ok());
        assert!(result.unwrap());

        // Verify false
        let short_pass = password.chars().take(19).collect::<String>();
        let argon_hash = ArgonHash::new(password.clone()).await.unwrap();
        let result = verify_password(&short_pass, argon_hash).await;
        assert!(result.is_ok());
        assert!(!result.unwrap());
    }

    #[tokio::test]
    async fn argon_mod_verify_known() {
        let password = "This is a known password";
        let password_hash = ArgonHash("$argon2id$v=19$m=4096,t=5,p=1$rahU5enqn3WcOo9A58Ifjw$I+7yA6+29LuB5jzPUwnxtLoH66Lng7ExWqHdivwj8Es".to_owned());

        // Verify true
        let result = verify_password(password, password_hash.clone()).await;
        assert!(result.is_ok());
        assert!(result.unwrap());

        // Verify false
        let result = verify_password("this is a known password", password_hash).await;
        assert!(result.is_ok());
        assert!(!result.unwrap());
    }
}<|MERGE_RESOLUTION|>--- conflicted
+++ resolved
@@ -96,11 +96,7 @@
 
     use rand::{distributions::Alphanumeric, Rng};
     use regex::Regex;
-<<<<<<< HEAD
-	use std::sync::LazyLock;
-=======
     use std::sync::LazyLock;
->>>>>>> 676d7038
 
     use super::*;
     static ARGON_REGEX: LazyLock<Regex> = LazyLock::new(|| {
